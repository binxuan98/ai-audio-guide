--- conflicted
+++ resolved
@@ -1,5 +1,5 @@
 {
-<<<<<<< HEAD
+
     "libVersion": "3.8.8",
     "projectname": "map",
     "setting": {
@@ -20,39 +20,5 @@
         "ignoreDevUnusedFiles": true,
         "bigPackageSizeSupport": false
     }
-=======
-  "libVersion": "3.8.8",
-  "projectname": "map",
-  "setting": {
-    "urlCheck": true,
-    "coverView": true,
-    "lazyloadPlaceholderEnable": false,
-    "skylineRenderEnable": false,
-    "preloadBackgroundData": false,
-    "autoAudits": false,
-    "showShadowRootInWxmlPanel": true,
-    "compileHotReLoad": true,
-    "useApiHook": true,
-    "useApiHostProcess": true,
-    "useStaticServer": false,
-    "useLanDebug": false,
-    "showES6CompileOption": false,
-    "checkInvalidKey": true,
-    "ignoreDevUnusedFiles": true,
-    "bigPackageSizeSupport": false
-  },
-  "condition": {
-    "miniprogram": {
-      "list": [
-        {
-          "name": "pages/index/index",
-          "pathName": "pages/index/index",
-          "query": "",
-          "scene": null,
-          "launchMode": "default"
-        }
-      ]
-    }
-  }
->>>>>>> b74d1f34
+
 }